--- conflicted
+++ resolved
@@ -4,16 +4,9 @@
 
 require (
 	github.com/apache/dubbo-go-hessian2 v1.8.0
-<<<<<<< HEAD
-	github.com/dubbogo/gost v1.10.0
-	github.com/pkg/errors v0.9.1
-	go.uber.org/atomic v1.7.0
-)
-=======
 	github.com/dubbogo/gost v1.11.1
 	github.com/pkg/errors v0.9.1
 	go.uber.org/atomic v1.7.0
 )
 
-replace github.com/coreos/bbolt => go.etcd.io/bbolt v1.3.4
->>>>>>> 6f632253
+replace github.com/coreos/bbolt => go.etcd.io/bbolt v1.3.4