/*
 * Licensed to the Apache Software Foundation (ASF) under one or more
 * contributor license agreements.  See the NOTICE file distributed with
 * this work for additional information regarding copyright ownership.
 * The ASF licenses this file to You under the Apache License, Version 2.0
 * (the "License"); you may not use this file except in compliance with
 * the License.  You may obtain a copy of the License at
 *
 *     http://www.apache.org/licenses/LICENSE-2.0
 *
 * Unless required by applicable law or agreed to in writing, software
 * distributed under the License is distributed on an "AS IS" BASIS,
 * WITHOUT WARRANTIES OR CONDITIONS OF ANY KIND, either express or implied.
 * See the License for the specific language governing permissions and
 * limitations under the License.
 */

package common

import (
	"context"
	"reflect"
	"strings"
	"sync"
	"unicode"
	"unicode/utf8"
)

import (
	perrors "github.com/pkg/errors"
)

import (
	"github.com/apache/dubbo-go/common/logger"
)

// RPCService
//rpc service interface
type RPCService interface {
	// Reference:
	// rpc service id or reference id
	Reference() string
}

//AsyncCallbackService callback interface for async
type AsyncCallbackService interface {
	// Callback: callback
	CallBack(response CallbackResponse)
}

//CallbackResponse for different protocol
type CallbackResponse interface{}

//AsyncCallback async callback method
type AsyncCallback func(response CallbackResponse)

// for lowercase func
// func MethodMapper() map[string][string] {
//     return map[string][string]{}
// }
const (
	METHOD_MAPPER = "MethodMapper"
)

var (
	// Precompute the reflect type for error. Can't use error directly
	// because Typeof takes an empty interface value. This is annoying.
	typeOfError = reflect.TypeOf((*error)(nil)).Elem()

	// ServiceMap store description of service.
	// todo: lowerecas?
	ServiceMap = &serviceMap{
		serviceMap:   make(map[string]map[string]*Service),
		interfaceMap: make(map[string][]*Service),
	}
)

//////////////////////////
// info of method
//////////////////////////

// MethodType is description of service method.
type MethodType struct {
	method    reflect.Method
	ctxType   reflect.Type   // request context
	argsType  []reflect.Type // args except ctx, include replyType if existing
	replyType reflect.Type   // return value, otherwise it is nil
}

// Method get @m.method.
func (m *MethodType) Method() reflect.Method {
	return m.method
}

// CtxType get @m.ctxType.
func (m *MethodType) CtxType() reflect.Type {
	return m.ctxType
}

// ArgsType get @m.argsType.
func (m *MethodType) ArgsType() []reflect.Type {
	return m.argsType
}

// ReplyType get @m.replyType.
func (m *MethodType) ReplyType() reflect.Type {
	return m.replyType
}

// SuiteContext tranfer @ctx to reflect.Value type or get it from @m.ctxType.
func (m *MethodType) SuiteContext(ctx context.Context) reflect.Value {
	if contextv := reflect.ValueOf(ctx); contextv.IsValid() {
		return contextv
	}
	return reflect.Zero(m.ctxType)
}

//////////////////////////
// info of service interface
//////////////////////////

// Service is description of service
type Service struct {
	name     string
	rcvr     reflect.Value
	rcvrType reflect.Type
	methods  map[string]*MethodType
}

// Method get @s.methods.
func (s *Service) Method() map[string]*MethodType {
	return s.methods
}

<<<<<<< HEAD
// Name will return service name
func (s *Service) Name() string {
	return s.name
}

// RcvrType ...
=======
// RcvrType get @s.rcvrType.
>>>>>>> 24e7205f
func (s *Service) RcvrType() reflect.Type {
	return s.rcvrType
}

// Rcvr get @s.rcvr.
func (s *Service) Rcvr() reflect.Value {
	return s.rcvr
}

//////////////////////////
// serviceMap
//////////////////////////

type serviceMap struct {
	mutex        sync.RWMutex                   // protects the serviceMap
	serviceMap   map[string]map[string]*Service // protocol -> service name -> service
	interfaceMap map[string][]*Service          // interface -> service
}

// GetService get a service defination by protocol and name
func (sm *serviceMap) GetService(protocol, name string) *Service {
	sm.mutex.RLock()
	defer sm.mutex.RUnlock()
	if s, ok := sm.serviceMap[protocol]; ok {
		if srv, ok := s[name]; ok {
			return srv
		}
		return nil
	}
	return nil
}

// GetInterface get an interface defination by interface name
func (sm *serviceMap) GetInterface(interfaceName string) []*Service {
	sm.mutex.RLock()
	defer sm.mutex.RUnlock()
	if s, ok := sm.interfaceMap[interfaceName]; ok {
		return s
	}
	return nil
}

// Register register a service by @interfaceName and @protocol
func (sm *serviceMap) Register(interfaceName, protocol string, rcvr RPCService) (string, error) {
	if sm.serviceMap[protocol] == nil {
		sm.serviceMap[protocol] = make(map[string]*Service)
	}
	if sm.interfaceMap[interfaceName] == nil {
		sm.interfaceMap[interfaceName] = make([]*Service, 0, 16)
	}

	s := new(Service)
	s.rcvrType = reflect.TypeOf(rcvr)
	s.rcvr = reflect.ValueOf(rcvr)
	sname := reflect.Indirect(s.rcvr).Type().Name()
	if sname == "" {
		s := "no service name for type " + s.rcvrType.String()
		logger.Errorf(s)
		return "", perrors.New(s)
	}
	if !isExported(sname) {
		s := "type " + sname + " is not exported"
		logger.Errorf(s)
		return "", perrors.New(s)
	}

	sname = rcvr.Reference()
	if server := sm.GetService(protocol, sname); server != nil {
		return "", perrors.New("service already defined: " + sname)
	}
	s.name = sname
	s.methods = make(map[string]*MethodType)

	// Install the methods
	methods := ""
	methods, s.methods = suitableMethods(s.rcvrType)

	if len(s.methods) == 0 {
		s := "type " + sname + " has no exported methods of suitable type"
		logger.Errorf(s)
		return "", perrors.New(s)
	}
	sm.mutex.Lock()
	sm.serviceMap[protocol][s.name] = s
	sm.interfaceMap[interfaceName] = append(sm.interfaceMap[interfaceName], s)
	sm.mutex.Unlock()

	return strings.TrimSuffix(methods, ","), nil
}

// UnRegister cancel a service by @interfaceName, @protocol and @serviceId
func (sm *serviceMap) UnRegister(interfaceName, protocol, serviceId string) error {
	if protocol == "" || serviceId == "" {
		return perrors.New("protocol or serviceName is nil")
	}

	var (
		err   error
		index = -1
		svcs  map[string]*Service
		svrs  []*Service
		ok    bool
	)

	f := func() error {
		sm.mutex.RLock()
		defer sm.mutex.RUnlock()
		svcs, ok = sm.serviceMap[protocol]
		if !ok {
			return perrors.New("no services for " + protocol)
		}
		s, ok := svcs[serviceId]
		if !ok {
			return perrors.New("no service for " + serviceId)
		}
		svrs, ok = sm.interfaceMap[interfaceName]
		if !ok {
			return perrors.New("no service for " + interfaceName)
		}
		for i, svr := range svrs {
			if svr == s {
				index = i
			}
		}
		return nil
	}

	if err = f(); err != nil {
		return err
	}

	sm.mutex.Lock()
	defer sm.mutex.Unlock()
	sm.interfaceMap[interfaceName] = make([]*Service, 0, len(svrs))
	for i, _ := range svrs {
		if i != index {
			sm.interfaceMap[interfaceName] = append(sm.interfaceMap[interfaceName], svrs[i])
		}
	}
	delete(svcs, serviceId)
	if len(sm.serviceMap) == 0 {
		delete(sm.serviceMap, protocol)
	}

	return nil
}

// Is this an exported - upper case - name
func isExported(name string) bool {
	s, _ := utf8.DecodeRuneInString(name)
	return unicode.IsUpper(s)
}

// Is this type exported or a builtin?
func isExportedOrBuiltinType(t reflect.Type) bool {
	for t.Kind() == reflect.Ptr {
		t = t.Elem()
	}
	// PkgPath will be non-empty even for an exported type,
	// so we need to check the type name as well.
	return isExported(t.Name()) || t.PkgPath() == ""
}

// suitableMethods returns suitable Rpc methods of typ
func suitableMethods(typ reflect.Type) (string, map[string]*MethodType) {
	methods := make(map[string]*MethodType)
	var mts []string
	logger.Debugf("[%s] NumMethod is %d", typ.String(), typ.NumMethod())
	method, ok := typ.MethodByName(METHOD_MAPPER)
	var methodMapper map[string]string
	if ok && method.Type.NumIn() == 1 && method.Type.NumOut() == 1 && method.Type.Out(0).String() == "map[string]string" {
		methodMapper = method.Func.Call([]reflect.Value{reflect.New(typ.Elem())})[0].Interface().(map[string]string)
	}

	for m := 0; m < typ.NumMethod(); m++ {
		method = typ.Method(m)
		if mt := suiteMethod(method); mt != nil {
			methodName, ok := methodMapper[method.Name]
			if !ok {
				methodName = method.Name
			}
			methods[methodName] = mt
			mts = append(mts, methodName)
		}
	}
	return strings.Join(mts, ","), methods
}

// suiteMethod returns a suitable Rpc methodType
func suiteMethod(method reflect.Method) *MethodType {
	mtype := method.Type
	mname := method.Name
	inNum := mtype.NumIn()
	outNum := mtype.NumOut()

	// Method must be exported.
	if method.PkgPath != "" {
		return nil
	}

	var (
		replyType, ctxType reflect.Type
		argsType           []reflect.Type
	)

	if outNum != 1 && outNum != 2 {
		logger.Warnf("method %s of mtype %v has wrong number of in out parameters %d; needs exactly 1/2",
			mname, mtype.String(), outNum)
		return nil
	}

	// The latest return type of the method must be error.
	if returnType := mtype.Out(outNum - 1); returnType != typeOfError {
		logger.Warnf("the latest return type %s of method %q is not error", returnType, mname)
		return nil
	}

	// replyType
	if outNum == 2 {
		replyType = mtype.Out(0)
		if !isExportedOrBuiltinType(replyType) {
			logger.Errorf("reply type of method %s not exported{%v}", mname, replyType)
			return nil
		}
	}

	index := 1

	// ctxType
	if inNum > 1 && mtype.In(1).String() == "context.Context" {
		ctxType = mtype.In(1)
		index = 2
	}

	for ; index < inNum; index++ {
		argsType = append(argsType, mtype.In(index))
		// need not be a pointer.
		if !isExportedOrBuiltinType(mtype.In(index)) {
			logger.Errorf("argument type of method %q is not exported %v", mname, mtype.In(index))
			return nil
		}
	}

	return &MethodType{method: method, argsType: argsType, replyType: replyType, ctxType: ctxType}
}<|MERGE_RESOLUTION|>--- conflicted
+++ resolved
@@ -132,16 +132,12 @@
 	return s.methods
 }
 
-<<<<<<< HEAD
 // Name will return service name
 func (s *Service) Name() string {
 	return s.name
 }
 
-// RcvrType ...
-=======
 // RcvrType get @s.rcvrType.
->>>>>>> 24e7205f
 func (s *Service) RcvrType() reflect.Type {
 	return s.rcvrType
 }
