--- conflicted
+++ resolved
@@ -61,14 +61,14 @@
 	DubboRole = [...]string{"consumer", "", "routers", "provider"}
 )
 
-// RoleType
+// nolint
 type RoleType int
 
 func (t RoleType) String() string {
 	return DubboNodes[t]
 }
 
-// Role returns role
+// Role returns role by @RoleType
 func (t RoleType) Role() string {
 	return DubboRole[t]
 }
@@ -82,15 +82,11 @@
 	PrimitiveURL string
 }
 
-<<<<<<< HEAD
-// URL use for locate resourse to transfer data between nodes
-=======
 // URL is not thread-safe.
 // we fail to define this struct to be immutable object.
 // but, those method which will update the URL, including SetParam, SetParams
 // are only allowed to be invoked in creating URL instance
 // Please keep in mind that this struct is immutable after it has been created and initialized.
->>>>>>> d2eee543
 type URL struct {
 	baseUrl
 	Path     string // like  /com.ikurento.dubbo.UserProvider3
@@ -105,77 +101,77 @@
 // Option will define a function of handling URL
 type option func(*URL)
 
-// WithUsername set username for url
+// WithUsername sets username for url
 func WithUsername(username string) option {
 	return func(url *URL) {
 		url.Username = username
 	}
 }
 
-// WithPassword set password for url
+// WithPassword sets password for url
 func WithPassword(pwd string) option {
 	return func(url *URL) {
 		url.Password = pwd
 	}
 }
 
-// WithMethods set methods for url
+// WithMethods sets methods for url
 func WithMethods(methods []string) option {
 	return func(url *URL) {
 		url.Methods = methods
 	}
 }
 
-// WithParams set params for url
+// WithParams sets params for url
 func WithParams(params url.Values) option {
 	return func(url *URL) {
 		url.params = params
 	}
 }
 
-// WithParamsValue set params field for url
+// WithParamsValue sets params field for url
 func WithParamsValue(key, val string) option {
 	return func(url *URL) {
 		url.SetParam(key, val)
 	}
 }
 
-// WithProtocol set protocol for url
+// WithProtocol sets protocol for url
 func WithProtocol(proto string) option {
 	return func(url *URL) {
 		url.Protocol = proto
 	}
 }
 
-// WithIp set ip for url
+// WithIp sets ip for url
 func WithIp(ip string) option {
 	return func(url *URL) {
 		url.Ip = ip
 	}
 }
 
-// WithPort set port for url
+// WithPort sets port for url
 func WithPort(port string) option {
 	return func(url *URL) {
 		url.Port = port
 	}
 }
 
-// WithPath set path for url
+// WithPath sets path for url
 func WithPath(path string) option {
 	return func(url *URL) {
 		url.Path = "/" + strings.TrimPrefix(path, "/")
 	}
 }
 
-// WithLocation set location for url
+// WithLocation sets location for url
 func WithLocation(location string) option {
 	return func(url *URL) {
 		url.Location = location
 	}
 }
 
-// WithToken set token for url
+// WithToken sets token for url
 func WithToken(token string) option {
 	return func(url *URL) {
 		if len(token) > 0 {
@@ -312,7 +308,7 @@
 	return buf.String()
 }
 
-// Key ...
+// Key gets key
 func (c URL) Key() string {
 	buildString := fmt.Sprintf(
 		"%s://%s:%s@%s:%s/?interface=%s&group=%s&version=%s",
@@ -320,7 +316,7 @@
 	return buildString
 }
 
-// ServiceKey get a unique key of a service.
+// ServiceKey gets a unique key of a service.
 func (c URL) ServiceKey() string {
 	intf := c.GetParam(constant.INTERFACE_KEY, strings.TrimPrefix(c.Path, "/"))
 	if intf == "" {
@@ -366,13 +362,13 @@
 	return buf.String()
 }
 
-// EncodedServiceKey is used to encode service key
+// EncodedServiceKey encode the service key
 func (c *URL) EncodedServiceKey() string {
 	serviceKey := c.ServiceKey()
 	return strings.Replace(serviceKey, "/", "*", 1)
 }
 
-// Service is used to get service
+// Service gets service
 func (c URL) Service() string {
 	service := c.GetParam(constant.INTERFACE_KEY, strings.TrimPrefix(c.Path, "/"))
 	if service != "" {
@@ -386,35 +382,23 @@
 	return ""
 }
 
-<<<<<<< HEAD
-// AddParam is used to add value for key
-=======
 // AddParam will add the key-value pair
 // Not thread-safe
 // think twice before using it.
->>>>>>> d2eee543
 func (c *URL) AddParam(key string, value string) {
 	c.params.Add(key, value)
 }
 
-<<<<<<< HEAD
-// SetParam is used to set key and value
-=======
 // SetParam will put the key-value pair into url
 // it's not thread safe.
 // think twice before you want to use this method
 // usually it should only be invoked when you want to initialized an url
->>>>>>> d2eee543
 func (c *URL) SetParam(key string, value string) {
 	c.params.Set(key, value)
 }
 
-<<<<<<< HEAD
-// RangeParams is used to range params
-=======
 // RangeParams will iterate the params
 // it's not thread-safe
->>>>>>> d2eee543
 func (c *URL) RangeParams(f func(key, value string) bool) {
 	for k, v := range c.params {
 		if !f(k, v[0]) {
@@ -423,7 +407,7 @@
 	}
 }
 
-// GetParam is used to get value by key
+// GetParam gets value by key
 func (c URL) GetParam(s string, d string) string {
 	r := c.params.Get(s)
 	if len(r) == 0 {
@@ -432,19 +416,19 @@
 	return r
 }
 
-// GetParams is used to get values
+// GetParams gets values
 func (c URL) GetParams() url.Values {
 	return c.params
 }
 
-// GetParamAndDecoded is used to get values and decode
+// GetParamAndDecoded gets values and decode
 func (c URL) GetParamAndDecoded(key string) (string, error) {
 	ruleDec, err := base64.URLEncoding.DecodeString(c.GetParam(key, ""))
 	value := string(ruleDec)
 	return value, err
 }
 
-// GetRawParam use for get raw param
+// GetRawParam gets raw param
 func (c URL) GetRawParam(key string) string {
 	switch key {
 	case "protocol":
@@ -464,25 +448,25 @@
 	}
 }
 
-// GetParamBool is used to judge whether key exists or not
-func (c URL) GetParamBool(s string, d bool) bool {
-	r, err := strconv.ParseBool(c.GetParam(s, ""))
+// GetParamBool judge whether @key exists or not
+func (c URL) GetParamBool(key string, d bool) bool {
+	r, err := strconv.ParseBool(c.GetParam(key, ""))
 	if err != nil {
 		return d
 	}
 	return r
 }
 
-// GetParamInt is used to get int value by key
-func (c URL) GetParamInt(s string, d int64) int64 {
-	r, err := strconv.Atoi(c.GetParam(s, ""))
+// GetParamInt gets int value by @key
+func (c URL) GetParamInt(key string, d int64) int64 {
+	r, err := strconv.Atoi(c.GetParam(key, ""))
 	if r == 0 || err != nil {
 		return d
 	}
 	return int64(r)
 }
 
-// GetMethodParamInt is used to get int method param
+// GetMethodParamInt gets int method param
 func (c URL) GetMethodParamInt(method string, key string, d int64) int64 {
 	r, err := strconv.Atoi(c.GetParam("methods."+method+"."+key, ""))
 	if r == 0 || err != nil {
@@ -491,7 +475,7 @@
 	return int64(r)
 }
 
-// GetMethodParamInt64 is used to get int64 method param
+// GetMethodParamInt64 gets int64 method param
 func (c URL) GetMethodParamInt64(method string, key string, d int64) int64 {
 	r := c.GetMethodParamInt(method, key, math.MinInt64)
 	if r == math.MinInt64 {
@@ -500,7 +484,7 @@
 	return r
 }
 
-// GetMethodParam is used to get method param
+// GetMethodParam gets method param
 func (c URL) GetMethodParam(method string, key string, d string) string {
 	r := c.GetParam("methods."+method+"."+key, "")
 	if r == "" {
@@ -509,30 +493,16 @@
 	return r
 }
 
-// GetMethodParamBool is used to judge whether method param exists or not
+// GetMethodParamBool judge whether @method param exists or not
 func (c URL) GetMethodParamBool(method string, key string, d bool) bool {
 	r := c.GetParamBool("methods."+method+"."+key, d)
 	return r
 }
 
-<<<<<<< HEAD
-// RemoveParams is used to remove params
-func (c *URL) RemoveParams(set *gxset.HashSet) {
-	c.paramsLock.Lock()
-	defer c.paramsLock.Unlock()
-	for k := range set.Items {
-		s := k.(string)
-		delete(c.params, s)
-	}
-}
-
-// SetParams is used to set params
-=======
 // SetParams will put all key-value pair into url.
 // 1. if there already has same key, the value will be override
 // 2. it's not thread safe
 // 3. think twice when you want to invoke this method
->>>>>>> d2eee543
 func (c *URL) SetParams(m url.Values) {
 	for k := range m {
 		c.SetParam(k, m.Get(k))
@@ -581,11 +551,6 @@
 
 // configuration  > reference config >service config
 //  in this function we should merge the reference local url config into the service url from registry.
-<<<<<<< HEAD
-//TODO configuration merge, in the future , the configuration center's config should merge too.
-
-// MergeUrl is used to merge url
-=======
 // TODO configuration merge, in the future , the configuration center's config should merge too.
 
 // MergeUrl will merge those two url
@@ -595,7 +560,6 @@
 // the params of result will be (a1->v1, b1->v2, a2->v3).
 // You should notice that the value of b1 is v2, not v4.
 // due to URL is not thread-safe, so this method is not thread-safe
->>>>>>> d2eee543
 func MergeUrl(serviceUrl *URL, referenceUrl *URL) *URL {
 	mergedUrl := serviceUrl.Clone()
 
@@ -625,11 +589,7 @@
 	return mergedUrl
 }
 
-<<<<<<< HEAD
-// Clone is used to clone a url
-=======
 // Clone will copy the url
->>>>>>> d2eee543
 func (c *URL) Clone() *URL {
 	newUrl := &URL{}
 	copier.Copy(newUrl, c)
@@ -654,7 +614,7 @@
 	return newUrl
 }
 
-// Copy url based on the reserved parameters' keys.
+// Copy url based on the reserved parameter's keys.
 func (c *URL) CloneWithParams(reserveParams []string) *URL {
 	params := url.Values{}
 	for _, reserveParam := range reserveParams {
