/*
 * Licensed to the Apache Software Foundation (ASF) under one or more
 * contributor license agreements.  See the NOTICE file distributed with
 * this work for additional information regarding copyright ownership.
 * The ASF licenses this file to You under the Apache License, Version 2.0
 * (the "License"); you may not use this file except in compliance with
 * the License.  You may obtain a copy of the License at
 *
 *     http://www.apache.org/licenses/LICENSE-2.0
 *
 * Unless required by applicable law or agreed to in writing, software
 * distributed under the License is distributed on an "AS IS" BASIS,
 * WITHOUT WARRANTIES OR CONDITIONS OF ANY KIND, either express or implied.
 * See the License for the specific language governing permissions and
 * limitations under the License.
 */

package constant

const (
	ASYNC_KEY = "async" // it's value should be "true" or "false" of string type
)

const (
<<<<<<< HEAD
	GROUP_KEY                = "group"
	VERSION_KEY              = "version"
	INTERFACE_KEY            = "interface"
	PATH_KEY                 = "path"
	SERVICE_KEY              = "service"
	METHODS_KEY              = "methods"
	TIMEOUT_KEY              = "timeout"
	CATEGORY_KEY             = "category"
	CHECK_KEY                = "check"
	ENABLED_KEY              = "enabled"
	SIDE_KEY                 = "side"
	OVERRIDE_PROVIDERS_KEY   = "providerAddresses"
	BEAN_NAME_KEY            = "bean.name"
	GENERIC_KEY              = "generic"
	CLASSIFIER_KEY           = "classifier"
	TOKEN_KEY                = "token"
	LOCAL_ADDR               = "local-addr"
	REMOTE_ADDR              = "remote-addr"
	DEFAULT_REMOTING_TIMEOUT = 3000
	RELEASE_KEY              = "release"
	ANYHOST_KEY              = "anyhost"
=======
	PORT_KEY               = "port"
	GROUP_KEY              = "group"
	VERSION_KEY            = "version"
	INTERFACE_KEY          = "interface"
	PATH_KEY               = "path"
	PROTOCOL_KEY           = "protocol"
	SERVICE_KEY            = "service"
	METHODS_KEY            = "methods"
	TIMEOUT_KEY            = "timeout"
	CATEGORY_KEY           = "category"
	CHECK_KEY              = "check"
	ENABLED_KEY            = "enabled"
	SIDE_KEY               = "side"
	OVERRIDE_PROVIDERS_KEY = "providerAddresses"
	BEAN_NAME_KEY          = "bean.name"
	GENERIC_KEY            = "generic"
	CLASSIFIER_KEY         = "classifier"
	TOKEN_KEY              = "token"
	LOCAL_ADDR             = "local-addr"
	REMOTE_ADDR            = "remote-addr"
	PATH_SEPARATOR         = "/"
	DUBBO_KEY              = "dubbo"
	RELEASE_KEY            = "release"
	ANYHOST_KEY            = "anyhost"
>>>>>>> 053aab5e
)

const (
	SERVICE_FILTER_KEY   = "service.filter"
	REFERENCE_FILTER_KEY = "reference.filter"
)

const (
	TIMESTAMP_KEY                          = "timestamp"
	REMOTE_TIMESTAMP_KEY                   = "remote.timestamp"
	CLUSTER_KEY                            = "cluster"
	LOADBALANCE_KEY                        = "loadbalance"
	WEIGHT_KEY                             = "weight"
	WARMUP_KEY                             = "warmup"
	RETRIES_KEY                            = "retries"
	STICKY_KEY                             = "sticky"
	BEAN_NAME                              = "bean.name"
	FAIL_BACK_TASKS_KEY                    = "failbacktasks"
	FORKS_KEY                              = "forks"
	DEFAULT_FORKS                          = 2
	DEFAULT_TIMEOUT                        = 1000
	ACCESS_LOG_KEY                         = "accesslog"
	TPS_LIMITER_KEY                        = "tps.limiter"
	TPS_REJECTED_EXECUTION_HANDLER_KEY     = "tps.limit.rejected.handler"
	TPS_LIMIT_RATE_KEY                     = "tps.limit.rate"
	DEFAULT_TPS_LIMIT_RATE                 = "-1"
	TPS_LIMIT_INTERVAL_KEY                 = "tps.limit.interval"
	DEFAULT_TPS_LIMIT_INTERVAL             = "60000"
	TPS_LIMIT_STRATEGY_KEY                 = "tps.limit.strategy"
	EXECUTE_LIMIT_KEY                      = "execute.limit"
	DEFAULT_EXECUTE_LIMIT                  = "-1"
	EXECUTE_REJECTED_EXECUTION_HANDLER_KEY = "execute.limit.rejected.handler"
	PROVIDER_SHUTDOWN_FILTER               = "pshutdown"
	CONSUMER_SHUTDOWN_FILTER               = "cshutdown"
<<<<<<< HEAD
	SERIALIZATION_KEY                      = "serialization"
=======
	PID_KEY                                = "pid"
	SYNC_REPORT_KEY                        = "sync.report"
	RETRY_PERIOD_KEY                       = "retry.period"
	RETRY_TIMES_KEY                        = "retry.times"
	CYCLE_REPORT_KEY                       = "cycle.report"
>>>>>>> 053aab5e
)

const (
	DUBBOGO_CTX_KEY = "dubbogo-ctx"
)

const (
	REGISTRY_KEY         = "registry"
	REGISTRY_PROTOCOL    = "registry"
	ROLE_KEY             = "registry.role"
	REGISTRY_DEFAULT_KEY = "registry.default"
	REGISTRY_TIMEOUT_KEY = "registry.timeout"
)

const (
	APPLICATION_KEY          = "application"
	ORGANIZATION_KEY         = "organization"
	NAME_KEY                 = "name"
	MODULE_KEY               = "module"
	APP_VERSION_KEY          = "app.version"
	OWNER_KEY                = "owner"
	ENVIRONMENT_KEY          = "environment"
	METHOD_KEY               = "method"
	METHOD_KEYS              = "methods"
	RULE_KEY                 = "rule"
	RUNTIME_KEY              = "runtime"
	BACKUP_KEY               = "backup"
	ROUTERS_CATEGORY         = "routers"
	ROUTE_PROTOCOL           = "route"
	CONDITION_ROUTE_PROTOCOL = "condition"
	TAG_ROUTE_PROTOCOL       = "tag"
	PROVIDERS_CATEGORY       = "providers"
	ROUTER_KEY               = "router"
)

const (
	CONFIG_NAMESPACE_KEY  = "config.namespace"
	CONFIG_GROUP_KEY      = "config.group"
	CONFIG_APP_ID_KEY     = "config.appId"
	CONFIG_CLUSTER_KEY    = "config.cluster"
	CONFIG_CHECK_KEY      = "config.check"
	CONFIG_TIMEOUT_KET    = "config.timeout"
	CONFIG_LOG_DIR_KEY    = "config.logDir"
	CONFIG_VERSION_KEY    = "configVersion"
	COMPATIBLE_CONFIG_KEY = "compatible_config"
)
const (
	RegistryConfigPrefix       = "dubbo.registries."
	SingleRegistryConfigPrefix = "dubbo.registry."
	ReferenceConfigPrefix      = "dubbo.reference."
	ServiceConfigPrefix        = "dubbo.service."
	ProtocolConfigPrefix       = "dubbo.protocols."
	ProviderConfigPrefix       = "dubbo.provider."
	ConsumerConfigPrefix       = "dubbo.consumer."
	ShutdownConfigPrefix       = "dubbo.shutdown."
	MetadataReportPrefix       = "dubbo.metadata-report."
	RouterConfigPrefix         = "dubbo.router."
)

const (
	CONFIGURATORS_SUFFIX = ".configurators"
)

const (
	NACOS_KEY                    = "nacos"
	NACOS_DEFAULT_ROLETYPE       = 3
	NACOS_CACHE_DIR_KEY          = "cacheDir"
	NACOS_LOG_DIR_KEY            = "logDir"
	NACOS_ENDPOINT               = "endpoint"
	NACOS_SERVICE_NAME_SEPARATOR = ":"
	NACOS_CATEGORY_KEY           = "category"
	NACOS_PROTOCOL_KEY           = "protocol"
	NACOS_PATH_KEY               = "path"
	NACOS_NAMESPACE_ID           = "namespaceId"
	NACOS_PASSWORD               = "password"
	NACOS_USERNAME               = "username"
)

const (
	ZOOKEEPER_KEY = "zookeeper"
)

const (
	ETCDV3_KEY = "etcdv3"
)

const (
	TRACING_REMOTE_SPAN_CTX = "tracing.remote.span.ctx"
)

// Use for router module
const (
	// ConditionRouterName Specify file condition router name
	ConditionRouterName = "condition"
	// ConditionAppRouterName Specify listenable application router name
	ConditionAppRouterName = "app"
	// ListenableRouterName Specify listenable router name
	ListenableRouterName = "listenable"
	// HealthCheckRouterName Specify the name of HealthCheckRouter
	HealthCheckRouterName = "health_check"
	// TagRouterName Specify the name of TagRouter
	TagRouterName = "tag"
	// ConditionRouterRuleSuffix Specify condition router suffix
	ConditionRouterRuleSuffix = ".condition-router"

	// Force Force key in router module
	RouterForce = "force"
	// Enabled Enabled key in router module
	RouterEnabled = "enabled"
	// Priority Priority key in router module
	RouterPriority = "priority"

	// ForceUseTag is the tag in attachment
	ForceUseTag = "dubbo.force.tag"
	Tagkey      = "dubbo.tag"

	// Attachment key in context in invoker
	AttachmentKey = "attachment"
)

const (
	// name of consumer sign filter
	CONSUMER_SIGN_FILTER = "sign"
	// name of consumer sign filter
	PROVIDER_AUTH_FILTER = "auth"
	// name of service filter
	SERVICE_AUTH_KEY = "auth"
	// key of authenticator
	AUTHENTICATOR_KEY = "authenticator"
	// name of default authenticator
	DEFAULT_AUTHENTICATOR = "accesskeys"
	// name of default url storage
	DEFAULT_ACCESS_KEY_STORAGE = "urlstorage"
	// key of storage
	ACCESS_KEY_STORAGE_KEY = "accessKey.storage"
	// key of request timestamp
	REQUEST_TIMESTAMP_KEY = "timestamp"
	// key of request signature
	REQUEST_SIGNATURE_KEY = "signature"
	// AK key
	AK_KEY = "ak"
	// signature format
	SIGNATURE_STRING_FORMAT = "%s#%s#%s#%s"
	// key whether enable signature
	PARAMTER_SIGNATURE_ENABLE_KEY = "param.sign"
	// consumer
	CONSUMER = "consumer"
	// key of access key id
	ACCESS_KEY_ID_KEY = ".accessKeyId"
	// key of secret access key
	SECRET_ACCESS_KEY_KEY = ".secretAccessKey"
)

// metadata report

const (
	METACONFIG_REMOTE  = "remote"
	METACONFIG_LOCAL   = "local"
	KEY_SEPARATOR      = ":"
	DEFAULT_PATH_TAG   = "metadata"
	KEY_REVISON_PREFIX = "revision"

	// metadata service
	METADATA_SERVICE_NAME = "org.apache.dubbo.metadata.MetadataService"
)

// HealthCheck Router
const (
	// The key of HealthCheck SPI
	HEALTH_CHECKER = "health.checker"
	// The name of the default implementation of HealthChecker
	DEFAULT_HEALTH_CHECKER = "default"
	// The key of oustanding-request-limit
	OUTSTANDING_REQUEST_COUNT_LIMIT_KEY = "outstanding.request.limit"
	// The key of successive-failed-request's threshold
	SUCCESSIVE_FAILED_REQUEST_THRESHOLD_KEY = "successive.failed.threshold"
	// The key of circuit-tripped timeout factor
	CIRCUIT_TRIPPED_TIMEOUT_FACTOR_KEY = "circuit.tripped.timeout.factor"
	// The default threshold of  successive-failed-request if not specfied
	DEFAULT_SUCCESSIVE_FAILED_THRESHOLD = 5
	// The default maximum diff between successive-failed-request's threshold and actual successive-failed-request's count
	DEFAULT_SUCCESSIVE_FAILED_REQUEST_MAX_DIFF = 5
	// The default factor of  circuit-tripped timeout if not specfied
	DEFAULT_CIRCUIT_TRIPPED_TIMEOUT_FACTOR = 1000
	// The default time window of circuit-tripped  in millisecond if not specfied
	MAX_CIRCUIT_TRIPPED_TIMEOUT_IN_MS = 30000
)

// service discovery
const (
	SUBSCRIBED_SERVICE_NAMES_KEY               = "subscribed-services"
	PROVIDER_BY                                = "provided-by"
	EXPORTED_SERVICES_REVISION_PROPERTY_NAME   = "dubbo.exported-services.revision"
	SUBSCRIBED_SERVICES_REVISION_PROPERTY_NAME = "dubbo.subscribed-services.revision"
	SERVICE_INSTANCE_SELECTOR                  = "service-instance-selector"
	METADATA_STORAGE_TYPE_PROPERTY_NAME        = "dubbo.metadata.storage-type"
	DEFAULT_METADATA_STORAGE_TYPE              = "local"
	SERVICE_INSTANCE_ENDPOINTS                 = "dubbo.endpoints"
	METADATA_SERVICE_PREFIX                    = "dubbo.metadata-service."
	METADATA_SERVICE_URL_PARAMS_PROPERTY_NAME  = METADATA_SERVICE_PREFIX + "url-params"
	METADATA_SERVICE_URLS_PROPERTY_NAME        = METADATA_SERVICE_PREFIX + "urls"

	// SERVICE_DISCOVERY_KEY indicate which service discovery instance will be used
	SERVICE_DISCOVERY_KEY = "service_discovery"
)<|MERGE_RESOLUTION|>--- conflicted
+++ resolved
@@ -22,7 +22,6 @@
 )
 
 const (
-<<<<<<< HEAD
 	GROUP_KEY                = "group"
 	VERSION_KEY              = "version"
 	INTERFACE_KEY            = "interface"
@@ -44,32 +43,10 @@
 	DEFAULT_REMOTING_TIMEOUT = 3000
 	RELEASE_KEY              = "release"
 	ANYHOST_KEY              = "anyhost"
-=======
-	PORT_KEY               = "port"
-	GROUP_KEY              = "group"
-	VERSION_KEY            = "version"
-	INTERFACE_KEY          = "interface"
-	PATH_KEY               = "path"
-	PROTOCOL_KEY           = "protocol"
-	SERVICE_KEY            = "service"
-	METHODS_KEY            = "methods"
-	TIMEOUT_KEY            = "timeout"
-	CATEGORY_KEY           = "category"
-	CHECK_KEY              = "check"
-	ENABLED_KEY            = "enabled"
-	SIDE_KEY               = "side"
-	OVERRIDE_PROVIDERS_KEY = "providerAddresses"
-	BEAN_NAME_KEY          = "bean.name"
-	GENERIC_KEY            = "generic"
-	CLASSIFIER_KEY         = "classifier"
-	TOKEN_KEY              = "token"
-	LOCAL_ADDR             = "local-addr"
-	REMOTE_ADDR            = "remote-addr"
-	PATH_SEPARATOR         = "/"
-	DUBBO_KEY              = "dubbo"
-	RELEASE_KEY            = "release"
-	ANYHOST_KEY            = "anyhost"
->>>>>>> 053aab5e
+	PORT_KEY                 = "port"
+	PROTOCOL_KEY             = "protocol"
+	PATH_SEPARATOR           = "/"
+	DUBBO_KEY                = "dubbo"
 )
 
 const (
@@ -104,15 +81,12 @@
 	EXECUTE_REJECTED_EXECUTION_HANDLER_KEY = "execute.limit.rejected.handler"
 	PROVIDER_SHUTDOWN_FILTER               = "pshutdown"
 	CONSUMER_SHUTDOWN_FILTER               = "cshutdown"
-<<<<<<< HEAD
 	SERIALIZATION_KEY                      = "serialization"
-=======
 	PID_KEY                                = "pid"
 	SYNC_REPORT_KEY                        = "sync.report"
 	RETRY_PERIOD_KEY                       = "retry.period"
 	RETRY_TIMES_KEY                        = "retry.times"
 	CYCLE_REPORT_KEY                       = "cycle.report"
->>>>>>> 053aab5e
 )
 
 const (
