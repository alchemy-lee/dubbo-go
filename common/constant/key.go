--- conflicted
+++ resolved
@@ -150,7 +150,6 @@
 	TRACING_REMOTE_SPAN_CTX = "tracing.remote.span.ctx"
 )
 
-<<<<<<< HEAD
 // Use for router module
 const (
 	// ConditionRouterName Specify file condition router name
@@ -169,7 +168,8 @@
 	RouterEnabled = "enabled"
 	// Priority Priority key in router module
 	RouterPriority = "priority"
-=======
+)
+
 const (
 	CONSUMER_SIGN_FILTER          = "sign"
 	PROVIDER_AUTH_FILTER          = "auth"
@@ -186,5 +186,4 @@
 	CONSUMER                      = "consumer"
 	ACCESS_KEY_ID_KEY             = "accessKeyId"
 	SECRET_ACCESS_KEY_KEY         = "secretAccessKey"
->>>>>>> e072df18
 )