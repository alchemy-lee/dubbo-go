/*
 * Licensed to the Apache Software Foundation (ASF) under one or more
 * contributor license agreements.  See the NOTICE file distributed with
 * this work for additional information regarding copyright ownership.
 * The ASF licenses this file to You under the Apache License, Version 2.0
 * (the "License"); you may not use this file except in compliance with
 * the License.  You may obtain a copy of the License at
 *
 *     http://www.apache.org/licenses/LICENSE-2.0
 *
 * Unless required by applicable law or agreed to in writing, software
 * distributed under the License is distributed on an "AS IS" BASIS,
 * WITHOUT WARRANTIES OR CONDITIONS OF ANY KIND, either express or implied.
 * See the License for the specific language governing permissions and
 * limitations under the License.
 */

package config

import (
	"context"
	"fmt"
	"net/url"
	"strconv"
	"strings"
	"sync"
	"time"
)

import (
	perrors "github.com/pkg/errors"
	"go.uber.org/atomic"
)

import (
	"github.com/apache/dubbo-go/common"
	"github.com/apache/dubbo-go/common/constant"
	"github.com/apache/dubbo-go/common/extension"
	"github.com/apache/dubbo-go/common/logger"
	"github.com/apache/dubbo-go/protocol"
	"github.com/apache/dubbo-go/protocol/protocolwrapper"
)

type ServiceConfig struct {
	context       context.Context
<<<<<<< HEAD
	id            string
	Filter        string          `yaml:"filter" json:"filter,omitempty" property:"filter"`
	Protocol      string          `required:"true"  yaml:"protocol"  json:"protocol,omitempty" property:"protocol"` //multi protocol support, split by ','
	InterfaceName string          `required:"true"  yaml:"interface"  json:"interface,omitempty" property:"interface"`
	Registry      string          `yaml:"registry"  json:"registry,omitempty"  property:"registry"`
	Cluster       string          `default:"failover" yaml:"cluster"  json:"cluster,omitempty" property:"cluster"`
	Loadbalance   string          `default:"random" yaml:"loadbalance"  json:"loadbalance,omitempty"  property:"loadbalance"`
	Group         string          `yaml:"group"  json:"group,omitempty" property:"group"`
	Version       string          `yaml:"version"  json:"version,omitempty" property:"version" `
	Methods       []*MethodConfig `yaml:"methods"  json:"methods,omitempty" property:"methods"`
	Warmup        string          `yaml:"warmup"  json:"warmup,omitempty"  property:"warmup"`
	Retries       int64           `yaml:"retries"  json:"retries,omitempty" property:"retries"`
=======
	Filter        string            `yaml:"filter" json:"filter,omitempty" property:"filter"`
	Protocol      string            `required:"true"  yaml:"protocol"  json:"protocol,omitempty" property:"protocol"` //multi protocol support, split by ','
	InterfaceName string            `required:"true"  yaml:"interface"  json:"interface,omitempty" property:"interface"`
	Registry      string            `yaml:"registry"  json:"registry,omitempty"  property:"registry"`
	Cluster       string            `default:"failover" yaml:"cluster"  json:"cluster,omitempty" property:"cluster"`
	Loadbalance   string            `default:"random" yaml:"loadbalance"  json:"loadbalance,omitempty"  property:"loadbalance"`
	Group         string            `yaml:"group"  json:"group,omitempty" property:"group"`
	Version       string            `yaml:"version"  json:"version,omitempty" property:"version" `
	Methods       []*MethodConfig   `yaml:"methods"  json:"methods,omitempty" property:"methods"`
	Warmup        string            `yaml:"warmup"  json:"warmup,omitempty"  property:"warmup"`
	Retries       int64             `yaml:"retries"  json:"retries,omitempty" property:"retries"`
	Params        map[string]string `yaml:"params"  json:"params,omitempty" property:"params"`
>>>>>>> db174f84
	unexported    *atomic.Bool
	exported      *atomic.Bool
	rpcService    common.RPCService
	exporters     []protocol.Exporter
	cacheProtocol protocol.Protocol
	cacheMutex    sync.Mutex
}

func (c *ServiceConfig) Prefix() string {
	return constant.ServiceConfigPrefix + c.InterfaceName + "."
}

func NewServiceConfig() *ServiceConfig {
	return &ServiceConfig{
		unexported: atomic.NewBool(false),
		exported:   atomic.NewBool(false),
	}

}

func (srvconfig *ServiceConfig) Export() error {
	//TODO: config center start here

	//TODO:delay export
	if srvconfig.unexported != nil && srvconfig.unexported.Load() {
		err := perrors.Errorf("The service %v has already unexported! ", srvconfig.InterfaceName)
		logger.Errorf(err.Error())
		return err
	}
	if srvconfig.unexported != nil && srvconfig.exported.Load() {
		logger.Warnf("The service %v has already exported! ", srvconfig.InterfaceName)
		return nil
	}

	regUrls := loadRegistries(srvconfig.Registry, providerConfig.Registries, common.PROVIDER)
	urlMap := srvconfig.getUrlMap()

	for _, proto := range loadProtocol(srvconfig.Protocol, providerConfig.Protocols) {
		//registry the service reflect
		methods, err := common.ServiceMap.Register(proto.Name, srvconfig.rpcService)
		if err != nil {
			err := perrors.Errorf("The service %v  export the protocol %v error! Error message is %v .", srvconfig.InterfaceName, proto.Name, err.Error())
			logger.Errorf(err.Error())
			return err
		}
		url := common.NewURLWithOptions(common.WithPath(srvconfig.id),
			common.WithProtocol(proto.Name),
			common.WithIp(proto.Ip),
			common.WithPort(proto.Port),
			common.WithParams(urlMap),
			common.WithParamsValue(constant.BEAN_NAME_KEY, srvconfig.id),
			common.WithMethods(strings.Split(methods, ",")))

		if len(regUrls) > 0 {
			for _, regUrl := range regUrls {
				regUrl.SubURL = url

				srvconfig.cacheMutex.Lock()
				if srvconfig.cacheProtocol == nil {
					logger.Infof(fmt.Sprintf("First load the registry protocol , url is {%v}!", url))
					srvconfig.cacheProtocol = extension.GetProtocol("registry")
				}
				srvconfig.cacheMutex.Unlock()

				invoker := extension.GetProxyFactory(providerConfig.ProxyFactory).GetInvoker(*regUrl)
				exporter := srvconfig.cacheProtocol.Export(invoker)
				if exporter == nil {
					panic(perrors.New(fmt.Sprintf("Registry protocol new exporter error,registry is {%v},url is {%v}", regUrl, url)))
				}
				srvconfig.exporters = append(srvconfig.exporters, exporter)
			}
		} else {
			invoker := extension.GetProxyFactory(providerConfig.ProxyFactory).GetInvoker(*url)
			exporter := extension.GetProtocol(protocolwrapper.FILTER).Export(invoker)
			if exporter == nil {
				panic(perrors.New(fmt.Sprintf("Filter protocol without registry new exporter error,url is {%v}", url)))
			}
			srvconfig.exporters = append(srvconfig.exporters, exporter)
		}

	}
	return nil

}

func (srvconfig *ServiceConfig) Implement(s common.RPCService) {
	srvconfig.rpcService = s
}

func (srvconfig *ServiceConfig) getUrlMap() url.Values {
	urlMap := url.Values{}
	//first set user params
	for k, v := range srvconfig.Params {
		urlMap.Set(k, v)
	}
	urlMap.Set(constant.INTERFACE_KEY, srvconfig.InterfaceName)
	urlMap.Set(constant.TIMESTAMP_KEY, strconv.FormatInt(time.Now().Unix(), 10))
	urlMap.Set(constant.CLUSTER_KEY, srvconfig.Cluster)
	urlMap.Set(constant.LOADBALANCE_KEY, srvconfig.Loadbalance)
	urlMap.Set(constant.WARMUP_KEY, srvconfig.Warmup)
	urlMap.Set(constant.RETRIES_KEY, strconv.FormatInt(srvconfig.Retries, 10))
	urlMap.Set(constant.GROUP_KEY, srvconfig.Group)
	urlMap.Set(constant.VERSION_KEY, srvconfig.Version)
	//application info
	urlMap.Set(constant.APPLICATION_KEY, providerConfig.ApplicationConfig.Name)
	urlMap.Set(constant.ORGANIZATION_KEY, providerConfig.ApplicationConfig.Organization)
	urlMap.Set(constant.NAME_KEY, providerConfig.ApplicationConfig.Name)
	urlMap.Set(constant.MODULE_KEY, providerConfig.ApplicationConfig.Module)
	urlMap.Set(constant.APP_VERSION_KEY, providerConfig.ApplicationConfig.Version)
	urlMap.Set(constant.OWNER_KEY, providerConfig.ApplicationConfig.Owner)
	urlMap.Set(constant.ENVIRONMENT_KEY, providerConfig.ApplicationConfig.Environment)

	//filter
	urlMap.Set(constant.SERVICE_FILTER_KEY, mergeValue(providerConfig.Filter, srvconfig.Filter, constant.DEFAULT_SERVICE_FILTERS))

	for _, v := range srvconfig.Methods {
		urlMap.Set("methods."+v.Name+"."+constant.LOADBALANCE_KEY, v.Loadbalance)
		urlMap.Set("methods."+v.Name+"."+constant.RETRIES_KEY, strconv.FormatInt(v.Retries, 10))
		urlMap.Set("methods."+v.Name+"."+constant.WEIGHT_KEY, strconv.FormatInt(v.Weight, 10))
	}

	return urlMap

}<|MERGE_RESOLUTION|>--- conflicted
+++ resolved
@@ -43,20 +43,7 @@
 
 type ServiceConfig struct {
 	context       context.Context
-<<<<<<< HEAD
 	id            string
-	Filter        string          `yaml:"filter" json:"filter,omitempty" property:"filter"`
-	Protocol      string          `required:"true"  yaml:"protocol"  json:"protocol,omitempty" property:"protocol"` //multi protocol support, split by ','
-	InterfaceName string          `required:"true"  yaml:"interface"  json:"interface,omitempty" property:"interface"`
-	Registry      string          `yaml:"registry"  json:"registry,omitempty"  property:"registry"`
-	Cluster       string          `default:"failover" yaml:"cluster"  json:"cluster,omitempty" property:"cluster"`
-	Loadbalance   string          `default:"random" yaml:"loadbalance"  json:"loadbalance,omitempty"  property:"loadbalance"`
-	Group         string          `yaml:"group"  json:"group,omitempty" property:"group"`
-	Version       string          `yaml:"version"  json:"version,omitempty" property:"version" `
-	Methods       []*MethodConfig `yaml:"methods"  json:"methods,omitempty" property:"methods"`
-	Warmup        string          `yaml:"warmup"  json:"warmup,omitempty"  property:"warmup"`
-	Retries       int64           `yaml:"retries"  json:"retries,omitempty" property:"retries"`
-=======
 	Filter        string            `yaml:"filter" json:"filter,omitempty" property:"filter"`
 	Protocol      string            `required:"true"  yaml:"protocol"  json:"protocol,omitempty" property:"protocol"` //multi protocol support, split by ','
 	InterfaceName string            `required:"true"  yaml:"interface"  json:"interface,omitempty" property:"interface"`
@@ -69,7 +56,6 @@
 	Warmup        string            `yaml:"warmup"  json:"warmup,omitempty"  property:"warmup"`
 	Retries       int64             `yaml:"retries"  json:"retries,omitempty" property:"retries"`
 	Params        map[string]string `yaml:"params"  json:"params,omitempty" property:"params"`
->>>>>>> db174f84
 	unexported    *atomic.Bool
 	exported      *atomic.Bool
 	rpcService    common.RPCService
