--- conflicted
+++ resolved
@@ -13,14 +13,13 @@
 	jerrors "github.com/juju/errors"
 )
 
-<<<<<<< HEAD
 type baseUrl struct {
-	Protocol string `required:"true"  yaml:"protocol"  json:"protocol,omitempty"`
-	Location string // ip+port
-	Ip       string
-	Port     string
-	Timeout  time.Duration
-	Query    url.Values
+	Protocol     string `required:"true"  yaml:"protocol"  json:"protocol,omitempty"`
+	Location     string // ip+port
+	Ip           string
+	Port         string
+	Timeout      time.Duration
+	Query        url.Values
 	PrimitiveURL string
 }
 
@@ -33,71 +32,19 @@
 	Version string `yaml:"version" json:"version,omitempty"`
 	Group   string `yaml:"group" json:"group,omitempty"`
 
-	Weight       int32
-	Methods      string `yaml:"methods" json:"methods,omitempty"`
-	Username     string
-	Password     string
+	Weight   int32
+	Methods  string `yaml:"methods" json:"methods,omitempty"`
+	Username string
+	Password string
 }
 
 func NewConfigURL(urlString string) (*ConfigURL, error) {
-=======
-func init() {
-	extension.SetDefaultURLExtension(NewDefaultConfigURL)
-}
 
-// load url config
-type ConfigURL interface {
-	Key() string
-	String() string
-	ConfigURLEqual(url ConfigURL) bool
-	PrimitiveURL() string
-	Query() url.Values
-	Location() string
-	Timeout() time.Duration
-	Group() string
-	Protocol() string
-	Version() string
-	Ip() string
-	Port() string
-	Path() string
-	Service() string
-	Methods() string
-
-	SetProtocol(string)
-	SetService(string)
-	SetVersion(string)
-	SetGroup(string)
-	SetMethods(string)
-	SetPath(string)
-}
-
-type DefaultConfigURL struct {
-	Service_      string
-	Protocol_     string `required:"true",default:"dubbo"  yaml:"protocol"  json:"protocol,omitempty"`
-	Location_     string // ip+port
-	Path_         string `yaml:"path" json:"path,omitempty"` // like  /com.ikurento.dubbo.UserProvider3
-	Ip_           string
-	Port_         string
-	Timeout_      time.Duration
-	Version_      string `yaml:"version" json:"version,omitempty"`
-	Group_        string `yaml:"group" json:"group,omitempty"`
-	Query_        url.Values
-	Weight_       int32
-	PrimitiveURL_ string
-	Methods_      string `yaml:"methods" json:"methods,omitempty"`
-}
-
-func NewDefaultConfigURL(urlString string) (ConfigURL, error) {
->>>>>>> 34ad782c
 	var (
 		err          error
 		rawUrlString string
 		serviceUrl   *url.URL
-<<<<<<< HEAD
 		s            = &ConfigURL{}
-=======
-		s            = &DefaultConfigURL{}
->>>>>>> 34ad782c
 	)
 
 	// new a null instance
@@ -146,108 +93,21 @@
 	return s, nil
 }
 
-<<<<<<< HEAD
 func (c *ConfigURL) Key() string {
 	return fmt.Sprintf("%s@%s-%s-%s-%s-%s", c.Service, c.Protocol, c.Group, c.Location, c.Version, c.Methods)
 }
 
 func (c *ConfigURL) ConfigURLEqual(url ConfigURL) bool {
-=======
-func (c *DefaultConfigURL) Key() string {
-	return fmt.Sprintf("%s@%s-%s-%s-%s-%s", c.Service_, c.Protocol_, c.Group_, c.Location_, c.Version_, c.Methods_)
-}
 
-func (c *DefaultConfigURL) ConfigURLEqual(url ConfigURL) bool {
->>>>>>> 34ad782c
 	if c.Key() != url.Key() {
 		return false
 	}
 	return true
 }
-<<<<<<< HEAD
 func (s ConfigURL) String() string {
 	return fmt.Sprintf(
 		"DefaultServiceURL{Protocol:%s, Location:%s, Path:%s, Ip:%s, Port:%s, "+
 			"Timeout:%s, Version:%s, Group:%s, Weight_:%d, Query:%+v}",
 		s.Protocol, s.Location, s.Path, s.Ip, s.Port,
 		s.Timeout, s.Version, s.Group, s.Weight, s.Query)
-=======
-
-func (c DefaultConfigURL) String() string {
-	return fmt.Sprintf(
-		"DefaultServiceURL{Protocol:%s, Location:%s, Path:%s, Ip:%s, Port:%s, "+
-			"Timeout:%s, Version:%s, Group:%s, Weight_:%d, Query:%+v}",
-		c.Protocol_, c.Location_, c.Path_, c.Ip_, c.Port_,
-		c.Timeout_, c.Version_, c.Group_, c.Weight_, c.Query_)
-}
-
-func (c *DefaultConfigURL) Service() string {
-	return c.Service_
-}
-func (c *DefaultConfigURL) PrimitiveURL() string {
-	return c.PrimitiveURL_
-}
-
-func (c *DefaultConfigURL) Timeout() time.Duration {
-	return c.Timeout_
-}
-func (c *DefaultConfigURL) Location() string {
-	return c.Location_
-}
-
-func (c *DefaultConfigURL) Query() url.Values {
-	return c.Query_
-}
-
-func (c *DefaultConfigURL) Group() string {
-	return c.Group_
-}
-
-func (c *DefaultConfigURL) Protocol() string {
-	return c.Protocol_
-}
-
-func (c *DefaultConfigURL) Version() string {
-	return c.Version_
-}
-
-func (c *DefaultConfigURL) Ip() string {
-	return c.Ip_
-}
-
-func (c *DefaultConfigURL) Port() string {
-	return c.Port_
-}
-
-func (c *DefaultConfigURL) Path() string {
-	return c.Path_
-}
-
-func (c *DefaultConfigURL) Methods() string {
-	return c.Methods_
-}
-
-func (c *DefaultConfigURL) SetProtocol(p string) {
-	c.Protocol_ = p
-}
-
-func (c *DefaultConfigURL) SetService(s string) {
-	c.Service_ = s
-}
-
-func (c *DefaultConfigURL) SetVersion(v string) {
-	c.Version_ = v
-}
-
-func (c *DefaultConfigURL) SetGroup(g string) {
-	c.Group_ = g
-}
-
-func (c *DefaultConfigURL) SetMethods(m string) {
-	c.Methods_ = m
-}
-
-func (c *DefaultConfigURL) SetPath(p string) {
-	c.Path_ = p
->>>>>>> 34ad782c
 }