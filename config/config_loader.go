// Copyright 2016-2019 Yincheng Fang
//
// Licensed under the Apache License, Version 2.0 (the "License");
// you may not use this file except in compliance with the License.
// You may obtain a copy of the License at
//
// http://www.apache.org/licenses/LICENSE-2.0
//
// Unless required by applicable law or agreed to in writing, software
// distributed under the License is distributed on an "AS IS" BASIS,
// WITHOUT WARRANTIES OR CONDITIONS OF ANY KIND, either express or implied.
// See the License for the specific language governing permissions and
// limitations under the License.

package config

import (
	"fmt"
	"io/ioutil"
	"os"
	"path"
	"strings"
	"time"
)

import (
	log "github.com/AlexStocks/log4go"
	"github.com/pkg/errors"
	"gopkg.in/yaml.v2"
)

import (
	"github.com/dubbo/go-for-apache-dubbo/common/constant"
	"github.com/dubbo/go-for-apache-dubbo/version"
)

var (
	consumerConfig *ConsumerConfig
	providerConfig *ProviderConfig
	maxWait        = 3
)

// loaded comsumer & provider config from xxx.yml, and log config from xxx.xml
// Namely: dubbo.comsumer.xml & dubbo.provider.xml in java dubbo
func init() {

	if err := logInit(); err != nil { // log config
		log.Warn("[logInit] %#v", err)
	}

	var (
		confConFile, confProFile string
	)

	confConFile = os.Getenv(constant.CONF_CONSUMER_FILE_PATH)
	confProFile = os.Getenv(constant.CONF_PROVIDER_FILE_PATH)

	if errCon := consumerInit(confConFile); errCon != nil {
		log.Warn("[consumerInit] %#v", errCon)
		consumerConfig = nil
	}
	if errPro := providerInit(confProFile); errPro != nil {
		log.Warn("[providerInit] %#v", errPro)
		providerConfig = nil
	}

}

func logInit() error {
	var (
		confFile string
	)

	confFile = os.Getenv(constant.APP_LOG_CONF_FILE)
	if confFile == "" {
		return errors.Errorf("log configure file name is nil")
	}
	if path.Ext(confFile) != ".xml" {
		return errors.Errorf("log configure file name{%v} suffix must be .xml", confFile)
	}

	log.LoadConfiguration(confFile)

	return nil
}

func consumerInit(confConFile string) error {
	if confConFile == "" {
		return errors.Errorf("application configure(consumer) file name is nil")
	}

	if path.Ext(confConFile) != ".yml" {
		return errors.Errorf("application configure file name{%v} suffix must be .yml", confConFile)
	}

	confFileStream, err := ioutil.ReadFile(confConFile)
	if err != nil {
		return errors.Errorf("ioutil.ReadFile(file:%s) = error:%v", confConFile, errors.Cause(err))
	}
	consumerConfig = &ConsumerConfig{}
	err = yaml.Unmarshal(confFileStream, consumerConfig)
	if err != nil {
		return errors.Errorf("yaml.Unmarshal() = error:%v", errors.Cause(err))
	}

	if consumerConfig.RequestTimeout, err = time.ParseDuration(consumerConfig.Request_Timeout); err != nil {
		return errors.WithMessagef(err, "time.ParseDuration(Request_Timeout{%#v})", consumerConfig.Request_Timeout)
	}
	if consumerConfig.ConnectTimeout, err = time.ParseDuration(consumerConfig.Connect_Timeout); err != nil {
		return errors.WithMessagef(err, "time.ParseDuration(Connect_Timeout{%#v})", consumerConfig.Connect_Timeout)
	}

	log.Debug("consumer config{%#v}\n", consumerConfig)
	return nil
}

func providerInit(confProFile string) error {
	if confProFile == "" {
		return errors.Errorf("application configure(provider) file name is nil")
	}

	if path.Ext(confProFile) != ".yml" {
		return errors.Errorf("application configure file name{%v} suffix must be .yml", confProFile)
	}

	confFileStream, err := ioutil.ReadFile(confProFile)
	if err != nil {
		return errors.Errorf("ioutil.ReadFile(file:%s) = error:%v", confProFile, errors.Cause(err))
	}
	providerConfig = &ProviderConfig{}
	err = yaml.Unmarshal(confFileStream, providerConfig)
	if err != nil {
		return errors.Errorf("yaml.Unmarshal() = error:%v", errors.Cause(err))
	}

	log.Debug("provider config{%#v}\n", providerConfig)
	return nil
}

/////////////////////////
// consumerConfig
/////////////////////////

type ConsumerConfig struct {
	// pprof
	Pprof_Enabled bool `default:"false" yaml:"pprof_enabled" json:"pprof_enabled,omitempty"`
	Pprof_Port    int  `default:"10086"  yaml:"pprof_port" json:"pprof_port,omitempty"`

	Filter string `yaml:"filter" json:"filter,omitempty"`

	// client
	Connect_Timeout string `default:"100ms"  yaml:"connect_timeout" json:"connect_timeout,omitempty"`
	ConnectTimeout  time.Duration

	Request_Timeout string `yaml:"request_timeout" default:"5s" json:"request_timeout,omitempty"`
	RequestTimeout  time.Duration
	ProxyFactory    string `yaml:"proxy_factory" default:"default" json:"proxy_factory,omitempty"`
	Check           *bool  `yaml:"check"  json:"check,omitempty"`
	// application
	ApplicationConfig ApplicationConfig `yaml:"application_config" json:"application_config,omitempty"`
	Registries        []RegistryConfig  `yaml:"registries" json:"registries,omitempty"`
	References        []ReferenceConfig `yaml:"references" json:"references,omitempty"`
	ProtocolConf      interface{}       `yaml:"protocol_conf" json:"protocol_conf,omitempty"`
}

type ReferenceConfigTmp struct {
	Service    string           `required:"true"  yaml:"service"  json:"service,omitempty"`
	Registries []RegistryConfig `required:"true"  yaml:"registries"  json:"registries,omitempty"`
	URLs       []map[string]string
}

func SetConsumerConfig(c ConsumerConfig) {
	consumerConfig = &c
}
func GetConsumerConfig() ConsumerConfig {
	if consumerConfig == nil {
		log.Warn("consumerConfig is nil!")
		return ConsumerConfig{}
	}
	return *consumerConfig
}

/////////////////////////
// providerConfig
/////////////////////////

type ProviderConfig struct {
	// pprof
<<<<<<< HEAD
	Pprof_Enabled bool `default:"false" yaml:"pprof_enabled" json:"pprof_enabled,omitempty"`
	Pprof_Port    int  `default:"10086"  yaml:"pprof_port" json:"pprof_port,omitempty"`

	Filter string `yaml:"filter" json:"filter,omitempty"`

=======
	Pprof_Enabled     bool              `default:"false" yaml:"pprof_enabled" json:"pprof_enabled,omitempty"`
	Pprof_Port        int               `default:"10086"  yaml:"pprof_port" json:"pprof_port,omitempty"`
	ProxyFactory      string            `yaml:"proxy_factory" default:"default" json:"proxy_factory,omitempty"`
>>>>>>> a3d43ed6
	ApplicationConfig ApplicationConfig `yaml:"application_config" json:"application_config,omitempty"`
	Registries        []RegistryConfig  `yaml:"registries" json:"registries,omitempty"`
	Services          []ServiceConfig   `yaml:"services" json:"services,omitempty"`
	Protocols         []ProtocolConfig  `yaml:"protocols" json:"protocols,omitempty"`
	ProtocolConf      interface{}       `yaml:"protocol_conf" json:"protocol_conf,omitempty"`
}

func GetProviderConfig() ProviderConfig {
	if providerConfig == nil {
		log.Warn("providerConfig is nil!")
		return ProviderConfig{}
	}
	return *providerConfig
}

type ProtocolConfig struct {
	Name        string `required:"true" yaml:"name"  json:"name,omitempty"`
	Ip          string `required:"true" yaml:"ip"  json:"ip,omitempty"`
	Port        string `required:"true" yaml:"port"  json:"port,omitempty"`
	ContextPath string `required:"true" yaml:"contextPath"  json:"contextPath,omitempty"`
}

func loadProtocol(protocolsIds string, protocols []ProtocolConfig) []ProtocolConfig {
	returnProtocols := []ProtocolConfig{}
	for _, v := range strings.Split(protocolsIds, ",") {
		for _, prot := range protocols {
			if v == prot.Name {
				returnProtocols = append(returnProtocols, prot)
			}
		}

	}
	return returnProtocols
}

// Dubbo Init
func Load() (map[string]*ReferenceConfig, map[string]*ServiceConfig) {
	var refMap map[string]*ReferenceConfig
	var srvMap map[string]*ServiceConfig

	// reference config
	if consumerConfig == nil {
		log.Warn("consumerConfig is nil!")
	} else {
		refMap = make(map[string]*ReferenceConfig)
		length := len(consumerConfig.References)
		for index := 0; index < length; index++ {
			con := &consumerConfig.References[index]
			rpcService := GetConService(con.InterfaceName)
			if rpcService == nil {
				log.Warn("%s is not exsist!", con.InterfaceName)
				continue
			}
			con.Refer()
			con.Implement(rpcService)
			refMap[con.InterfaceName] = con
		}

		//wait for invoker is available, if wait over default 3s, then panic
		var count int
		checkok := true
		for {
			for _, refconfig := range consumerConfig.References {
				if ((refconfig.Check != nil && *refconfig.Check) ||
					(refconfig.Check == nil && consumerConfig.Check != nil && *consumerConfig.Check) ||
					(refconfig.Check == nil && consumerConfig.Check == nil)) && //default to true
					!refconfig.invoker.IsAvailable() {
					checkok = false
					count++
					if count > maxWait {
						panic(fmt.Sprintf("Failed to check the status of the service %v . No provider available for the service to the consumer use dubbo version %v", refconfig.InterfaceName, version.Version))
					}
					time.Sleep(time.Second * 1)
					break
				}
			}
			if checkok {
				break
			}
			checkok = true
		}
	}

	// service config
	if providerConfig == nil {
		log.Warn("providerConfig is nil!")
	} else {
		srvMap = make(map[string]*ServiceConfig)
		length := len(providerConfig.Services)
		for index := 0; index < length; index++ {
			pro := &providerConfig.Services[index]
			rpcService := GetProService(pro.InterfaceName)
			if rpcService == nil {
				log.Warn("%s is not exsist!", pro.InterfaceName)
				continue
			}
			pro.Implement(rpcService)
			if err := pro.Export(); err != nil {
				panic(fmt.Sprintf("service %s export failed! ", pro.InterfaceName))
			}
			srvMap[pro.InterfaceName] = pro
		}
	}

	return refMap, srvMap
}<|MERGE_RESOLUTION|>--- conflicted
+++ resolved
@@ -186,17 +186,12 @@
 
 type ProviderConfig struct {
 	// pprof
-<<<<<<< HEAD
 	Pprof_Enabled bool `default:"false" yaml:"pprof_enabled" json:"pprof_enabled,omitempty"`
 	Pprof_Port    int  `default:"10086"  yaml:"pprof_port" json:"pprof_port,omitempty"`
 
-	Filter string `yaml:"filter" json:"filter,omitempty"`
-
-=======
-	Pprof_Enabled     bool              `default:"false" yaml:"pprof_enabled" json:"pprof_enabled,omitempty"`
-	Pprof_Port        int               `default:"10086"  yaml:"pprof_port" json:"pprof_port,omitempty"`
-	ProxyFactory      string            `yaml:"proxy_factory" default:"default" json:"proxy_factory,omitempty"`
->>>>>>> a3d43ed6
+	Filter       string `yaml:"filter" json:"filter,omitempty"`
+	ProxyFactory string `yaml:"proxy_factory" default:"default" json:"proxy_factory,omitempty"`
+
 	ApplicationConfig ApplicationConfig `yaml:"application_config" json:"application_config,omitempty"`
 	Registries        []RegistryConfig  `yaml:"registries" json:"registries,omitempty"`
 	Services          []ServiceConfig   `yaml:"services" json:"services,omitempty"`
