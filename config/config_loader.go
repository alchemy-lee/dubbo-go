--- conflicted
+++ resolved
@@ -371,17 +371,12 @@
 	options := DefaultInit()
 	LoadWithOptions(options...)
 }
-<<<<<<< HEAD
 
 func LoadWithOptions(options ...LoaderInitOption) {
 	// register metadata info and service info
 	hessian.RegisterPOJO(&common.MetadataInfo{})
 	hessian.RegisterPOJO(&common.ServiceInfo{})
 
-=======
-
-func LoadWithOptions(options ...LoaderInitOption) {
->>>>>>> e2022b07
 	for _, option := range options {
 		option.init()
 	}
