--- conflicted
+++ resolved
@@ -54,16 +54,11 @@
 	// it should be used combine with double-check to avoid the race condition
 	configAccessMutex sync.Mutex
 
-<<<<<<< HEAD
 	maxWait        = 3
 	confRouterFile string
 	confBaseFile   string
-=======
-	maxWait                         = 3
-	confRouterFile                  string
 	uniformVirturlServiceConfigPath string
 	uniformDestRuleConfigPath       string
->>>>>>> d7b6a2c3
 )
 
 // loaded consumer & provider config from xxx.yml, and log config from xxx.xml
@@ -374,7 +369,6 @@
 
 // Load Dubbo Init
 func Load() {
-<<<<<<< HEAD
 	options := DefaultInit()
 	LoadWithOptions(options...)
 }
@@ -385,19 +379,9 @@
 	}
 	for _, option := range options {
 		option.apply()
-=======
+  }
 	// init router
-	initRouter()
-
-	// init the global event dispatcher
-	extension.SetAndInitGlobalDispatcher(GetBaseConfig().EventDispatcherType)
-
-	// start the metadata report if config set
-	if err := startMetadataReport(GetApplicationConfig().MetadataType, GetBaseConfig().MetadataReportConfig); err != nil {
-		logger.Errorf("Provider starts metadata report error, and the error is {%#v}", err)
-		return
->>>>>>> d7b6a2c3
-	}
+  initRouter()
 
 	// init the shutdown callback
 	GracefulShutdownInit()
