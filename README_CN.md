# Apache Dubbo-go [English](./README.md) #

[![Build Status](https://travis-ci.org/apache/dubbo-go.svg?branch=master)](https://travis-ci.org/apache/dubbo-go)
[![codecov](https://codecov.io/gh/apache/dubbo-go/branch/master/graph/badge.svg)](https://codecov.io/gh/apache/dubbo-go)

---
Apache Dubbo Go 语言实现

## 证书 ##

Apache License, Version 2.0

## 发布日志 ##

[v1.0.0 - 2019年5月29日 兼容dubbo v2.6.5 版本](https://github.com/apache/dubbo-go/releases/tag/v1.0.0)

## 工程架构 ##

基于dubbo的extension模块和分层的代码设计(包括 protocol layer, registry layer, cluster layer, config 等等)。我们的目标是：你可以对这些分层接口进行新的实现，并通过调用 extension 模块的“ extension.SetXXX ”方法来覆盖 dubbo-go [同 go-for-apache-dubbo ]的默认实现，以完成自己的特殊需求而无需修改源代码。同时，欢迎你为社区贡献有用的拓展实现。

![框架设计](https://raw.githubusercontent.com/wiki/dubbo/dubbo-go/dubbo-go%E4%BB%A3%E7%A0%81%E5%88%86%E5%B1%82%E8%AE%BE%E8%AE%A1.png)

关于详细设计请阅读 [code layered design](https://github.com/apache/dubbo-go/wiki/dubbo-go-V1.0-design)

## 功能列表 ##

实现列表:

- 角色端: Consumer, Provider
- 传输协议: HTTP, TCP
- 序列化协议: JsonRPC v2, Hessian v2
- 注册中心: ZooKeeper/[etcd v3](https://github.com/apache/dubbo-go/pull/148)/[nacos](https://github.com/apache/dubbo-go/pull/151)/[consul](https://github.com/apache/dubbo-go/pull/121)
- 配置中心: Zookeeper
- 集群策略: Failover/[Failfast](https://github.com/apache/dubbo-go/pull/140)/[Failsafe/Failback](https://github.com/apache/dubbo-go/pull/136)/[Available](https://github.com/apache/dubbo-go/pull/155)/[Broadcast](https://github.com/apache/dubbo-go/pull/158)/[Forking](https://github.com/apache/dubbo-go/pull/161)
- 负载均衡策略: Random/[RoundRobin](https://github.com/apache/dubbo-go/pull/66)/[LeastActive](https://github.com/apache/dubbo-go/pull/65)
- 过滤器: Echo Health Check/[服务熔断&降级](https://github.com/apache/dubbo-go/pull/133)
- 其他功能支持: [泛化调用](https://github.com/apache/dubbo-go/pull/122)/启动时检查/服务直连/多服务协议/多注册中心/多服务版本/服务分组

开发中列表:

- 集群策略: Forking
- 负载均衡策略: ConsistentHash
- 过滤器: TokenFilter/AccessLogFilter/CountFilter/ExecuteLimitFilter/TpsLimitFilter
- 注册中心: k8s
- 配置中心: apollo
- 动态配置中心 & 元数据中心 (dubbo v2.7.x)
- Metrics: Promethus(dubbo v2.7.x)

任务列表:

- 注册中心: kubernetes
- Routing: istio
- tracing (dubbo ecosystem)

你可以通过访问 [roadmap](https://github.com/apache/dubbo-go/wiki/Roadmap) 知道更多关于 dubbo-go 的信息

## 文档

<<<<<<< HEAD
移步[这里](https://dubbogo.github.io/dubbo-go-website/)
=======
TODO
>>>>>>> beeaca49

## 快速开始 ##

这个子目录下的例子展示了如何使用 dubbo-go 。请仔细阅读 [examples/README.md](https://github.com/apache/dubbo-go/blob/develop/examples/README.md) 学习如何处理配置并编译程序。

## 运行单测

```bash
go test ./...

# 覆盖率
go test ./... -coverprofile=coverage.txt -covermode=atomic
```

## 如何贡献

如果您愿意给 [Apache/dubbo-go](https://github.com/apache/dubbo-go) 贡献代码或者文档，我们都热烈欢迎。具体请参考 [contribution intro](https://github.com/apache/dubbo-go/blob/master/cg.md)。

## 性能测试 ##

性能测试项目是 [go-for-apache-dubbo-benchmark](https://github.com/dubbogo/go-for-apache-dubbo-benchmark)

关于 dubbo-go 性能测试报告，请阅读 [dubbo benchmarking report](https://github.com/apache/dubbo-go/wiki/pressure-test-report-for-dubbo) & [jsonrpc benchmarking report](https://github.com/apache/dubbo-go/wiki/pressure-test-report-for-jsonrpc)

## [User List](https://github.com/apache/dubbo-go/issues/2)

若你正在使用 [apache/dubbo-go](github.com/apache/dubbo-go) 且认为其有用或者向对其做改进，请忝列贵司信息于 [用户列表](https://github.com/apache/dubbo-go/issues/2)，以便我们知晓之。

![ctrip](https://pic.c-ctrip.com/common/c_logo2013.png)

## Stargazers

[![Stargazers over time](https://starchart.cc/apache/dubbo-go.svg)](https://starchart.cc/apache/dubbo-go)
<|MERGE_RESOLUTION|>--- conflicted
+++ resolved
@@ -56,11 +56,7 @@
 
 ## 文档
 
-<<<<<<< HEAD
-移步[这里](https://dubbogo.github.io/dubbo-go-website/)
-=======
 TODO
->>>>>>> beeaca49
 
 ## 快速开始 ##
 
