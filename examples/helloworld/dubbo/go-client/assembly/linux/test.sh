#!/usr/bin/env bash
#
# Licensed to the Apache Software Foundation (ASF) under one or more
# contributor license agreements.  See the NOTICE file distributed with
# this work for additional information regarding copyright ownership.
# The ASF licenses this file to You under the Apache License, Version 2.0
# (the "License"); you may not use this file except in compliance with
# the License.  You may obtain a copy of the License at
#
#     http://www.apache.org/licenses/LICENSE-2.0
#
# Unless required by applicable law or agreed to in writing, software
# distributed under the License is distributed on an "AS IS" BASIS,
# WITHOUT WARRANTIES OR CONDITIONS OF ANY KIND, either express or implied.
# See the License for the specific language governing permissions and
# limitations under the License.
<<<<<<< HEAD

=======
>>>>>>> 014d1bc6


set -e

export GOOS=linux
export GOARCH=amd64

export PROFILE="test"
export PROJECT_HOME=`pwd`

if [ -f "${PROJECT_HOME}/assembly/common/app.properties" ]; then
  . ${PROJECT_HOME}/assembly/common/app.properties
fi


if [ -f "${PROJECT_HOME}/assembly/common/build.sh" ]; then
  sh ${PROJECT_HOME}/assembly/common/build.sh
fi<|MERGE_RESOLUTION|>--- conflicted
+++ resolved
@@ -14,10 +14,6 @@
 # WITHOUT WARRANTIES OR CONDITIONS OF ANY KIND, either express or implied.
 # See the License for the specific language governing permissions and
 # limitations under the License.
-<<<<<<< HEAD
-
-=======
->>>>>>> 014d1bc6
 
 
 set -e
