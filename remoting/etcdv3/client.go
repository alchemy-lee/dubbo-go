/*
 * Licensed to the Apache Software Foundation (ASF) under one or more
 * contributor license agreements.  See the NOTICE file distributed with
 * this work for additional information regarding copyright ownership.
 * The ASF licenses this file to You under the Apache License, Version 2.0
 * (the "License"); you may not use this file except in compliance with
 * the License.  You may obtain a copy of the License at
 *
 *     http://www.apache.org/licenses/LICENSE-2.0
 *
 * Unless required by applicable law or agreed to in writing, software
 * distributed under the License is distributed on an "AS IS" BASIS,
 * WITHOUT WARRANTIES OR CONDITIONS OF ANY KIND, either express or implied.
 * See the License for the specific language governing permissions and
 * limitations under the License.
 */

package etcdv3

import (
	"context"
	"path"
	"sync"
	"time"
)

import (
	"github.com/coreos/etcd/clientv3"
	"github.com/coreos/etcd/clientv3/concurrency"
	perrors "github.com/pkg/errors"
	"google.golang.org/grpc"
)

import (
	"github.com/apache/dubbo-go/common/logger"
)

const (
	// ConnDelay connection dalay
	ConnDelay = 3
	// MaxFailTimes max failure times
	MaxFailTimes = 15
	// RegistryETCDV3Client client name
	RegistryETCDV3Client = "etcd registry"
	// metadataETCDV3Client client name
	MetadataETCDV3Client = "etcd metadata"
)

var (
	// Defines related errors
	ErrNilETCDV3Client = perrors.New("etcd raw client is nil") // full describe the ERR
	ErrKVPairNotFound  = perrors.New("k/v pair not found")
)

// nolint
type Options struct {
	name      string
	endpoints []string
	client    *Client
	timeout   time.Duration
	heartbeat int // heartbeat second
}

// Option will define a function of handling Options
type Option func(*Options)

// WithEndpoints sets etcd client endpoints
func WithEndpoints(endpoints ...string) Option {
	return func(opt *Options) {
		opt.endpoints = endpoints
	}
}

// WithName sets etcd client name
func WithName(name string) Option {
	return func(opt *Options) {
		opt.name = name
	}
}

// WithTimeout sets etcd client timeout
func WithTimeout(timeout time.Duration) Option {
	return func(opt *Options) {
		opt.timeout = timeout
	}
}

// WithHeartbeat sets etcd client heartbeat
func WithHeartbeat(heartbeat int) Option {
	return func(opt *Options) {
		opt.heartbeat = heartbeat
	}
}

// ValidateClient validates client and sets options
func ValidateClient(container clientFacade, opts ...Option) error {

	options := &Options{
		heartbeat: 1, // default heartbeat
	}
	for _, opt := range opts {
		opt(options)
	}

	lock := container.ClientLock()
	lock.Lock()
	defer lock.Unlock()

	// new Client
	if container.Client() == nil {
		newClient, err := NewClient(options.name, options.endpoints, options.timeout, options.heartbeat)
		if err != nil {
			logger.Warnf("new etcd client (name{%s}, etcd addresses{%v}, timeout{%d}) = error{%v}",
				options.name, options.endpoints, options.timeout, err)
			return perrors.WithMessagef(err, "new client (address:%+v)", options.endpoints)
		}
		container.SetClient(newClient)
	}

	// Client lose connection with etcd server
	if container.Client().rawClient == nil {

		newClient, err := NewClient(options.name, options.endpoints, options.timeout, options.heartbeat)
		if err != nil {
			logger.Warnf("new etcd client (name{%s}, etcd addresses{%v}, timeout{%d}) = error{%v}",
				options.name, options.endpoints, options.timeout, err)
			return perrors.WithMessagef(err, "new client (address:%+v)", options.endpoints)
		}
		container.SetClient(newClient)
	}

	return nil
}

<<<<<<< HEAD
//  NewServiceDiscoveryClient
func NewServiceDiscoveryClient(opts ...Option) *Client {
	options := &Options{
		heartbeat: 1, // default heartbeat
	}

	for _, opt := range opts {
		opt(options)
	}

	newClient, err := NewClient(options.name, options.endpoints, options.timeout, options.heartbeat)
	if err != nil {
		logger.Warnf("new etcd client (name{%s}, etcd addresses{%v}, timeout{%d}) = error{%v}",
			options.name, options.endpoints, options.timeout, err)
		return nil
	}

	return newClient
}

// Client ...
=======
// Client represents etcd client Configuration
>>>>>>> b242ae33
type Client struct {
	lock sync.RWMutex

	// these properties are only set once when they are started.
	name      string
	endpoints []string
	timeout   time.Duration
	heartbeat int

	ctx       context.Context    // if etcd server connection lose, the ctx.Done will be sent msg
	cancel    context.CancelFunc // cancel the ctx, all watcher will stopped
	rawClient *clientv3.Client

	exit chan struct{}
	Wait sync.WaitGroup
}

func NewClient(name string, endpoints []string, timeout time.Duration, heartbeat int) (*Client, error) {

	ctx, cancel := context.WithCancel(context.Background())
	rawClient, err := clientv3.New(clientv3.Config{
		Context:     ctx,
		Endpoints:   endpoints,
		DialTimeout: timeout,
		DialOptions: []grpc.DialOption{grpc.WithBlock()},
	})
	if err != nil {
		return nil, perrors.WithMessage(err, "new raw client block connect to server")
	}

	c := &Client{

		name:      name,
		timeout:   timeout,
		endpoints: endpoints,
		heartbeat: heartbeat,

		ctx:       ctx,
		cancel:    cancel,
		rawClient: rawClient,

		exit: make(chan struct{}),
	}

	if err := c.maintenanceStatus(); err != nil {
		return nil, perrors.WithMessage(err, "client maintenance status")
	}
	return c, nil
}

// NOTICE: need to get the lock before calling this method
func (c *Client) clean() {

	// close raw client
	c.rawClient.Close()

	// cancel ctx for raw client
	c.cancel()

	// clean raw client
	c.rawClient = nil
}

func (c *Client) stop() bool {

	select {
	case <-c.exit:
		return true
	default:
		close(c.exit)
	}
	return false
}

// nolint
func (c *Client) Close() {

	if c == nil {
		return
	}

	// stop the client
	c.stop()

	// wait client maintenance status stop
	c.Wait.Wait()

	c.lock.Lock()
	if c.rawClient != nil {
		c.clean()
	}
	c.lock.Unlock()
	logger.Warnf("etcd client{name:%s, endpoints:%s} exit now.", c.name, c.endpoints)
}

func (c *Client) maintenanceStatus() error {

	s, err := concurrency.NewSession(c.rawClient, concurrency.WithTTL(c.heartbeat))
	if err != nil {
		return perrors.WithMessage(err, "new session with server")
	}

	// must add wg before go maintenance status goroutine
	c.Wait.Add(1)
	go c.maintenanceStatusLoop(s)
	return nil
}

func (c *Client) maintenanceStatusLoop(s *concurrency.Session) {

	defer func() {
		c.Wait.Done()
		logger.Infof("etcd client {endpoints:%v, name:%s} maintenance goroutine game over.", c.endpoints, c.name)
	}()

	for {
		select {
		case <-c.Done():
			// Client be stopped, will clean the client hold resources
			return
		case <-s.Done():
			logger.Warn("etcd server stopped")
			c.lock.Lock()
			// when etcd server stopped, cancel ctx, stop all watchers
			c.clean()
			// when connection lose, stop client, trigger reconnect to etcd
			c.stop()
			c.lock.Unlock()
			return
		}
	}
}

// if k not exist will put k/v in etcd, otherwise return nil
func (c *Client) put(k string, v string, opts ...clientv3.OpOption) error {

	c.lock.RLock()
	defer c.lock.RUnlock()

	if c.rawClient == nil {
		return ErrNilETCDV3Client
	}

	_, err := c.rawClient.Txn(c.ctx).
		If(clientv3.Compare(clientv3.Version(k), "<", 1)).
		Then(clientv3.OpPut(k, v, opts...)).
		Commit()
	if err != nil {
		return err

	}
	return nil
}

// if k not exist will put k/v in etcd
// if k is already exist in etcd, replace it
func (c *Client) update(k string, v string, opts ...clientv3.OpOption) error {

	c.lock.RLock()
	defer c.lock.RUnlock()

	if c.rawClient == nil {
		return ErrNilETCDV3Client
	}

	_, err := c.rawClient.Txn(c.ctx).
		If(clientv3.Compare(clientv3.Version(k), "!=", -1)).
		Then(clientv3.OpPut(k, v, opts...)).
		Commit()
	if err != nil {
		return err

	}
	return nil
}

func (c *Client) delete(k string) error {

	c.lock.RLock()
	defer c.lock.RUnlock()

	if c.rawClient == nil {
		return ErrNilETCDV3Client
	}

	_, err := c.rawClient.Delete(c.ctx, k)
	if err != nil {
		return err

	}
	return nil
}

func (c *Client) get(k string) (string, error) {

	c.lock.RLock()
	defer c.lock.RUnlock()

	if c.rawClient == nil {
		return "", ErrNilETCDV3Client
	}

	resp, err := c.rawClient.Get(c.ctx, k)
	if err != nil {
		return "", err
	}

	if len(resp.Kvs) == 0 {
		return "", ErrKVPairNotFound
	}

	return string(resp.Kvs[0].Value), nil
}

// nolint
func (c *Client) CleanKV() error {

	c.lock.RLock()
	defer c.lock.RUnlock()

	if c.rawClient == nil {
		return ErrNilETCDV3Client
	}

	_, err := c.rawClient.Delete(c.ctx, "", clientv3.WithPrefix())
	if err != nil {
		return err
	}

	return nil
}

func (c *Client) getChildren(k string) ([]string, []string, error) {

	c.lock.RLock()
	defer c.lock.RUnlock()

	if c.rawClient == nil {
		return nil, nil, ErrNilETCDV3Client
	}

	resp, err := c.rawClient.Get(c.ctx, k, clientv3.WithPrefix())
	if err != nil {
		return nil, nil, err
	}

	if len(resp.Kvs) == 0 {
		return nil, nil, ErrKVPairNotFound
	}

	var (
		kList []string
		vList []string
	)

	for _, kv := range resp.Kvs {
		kList = append(kList, string(kv.Key))
		vList = append(vList, string(kv.Value))
	}

	return kList, vList, nil
}

func (c *Client) watchWithPrefix(prefix string) (clientv3.WatchChan, error) {

	c.lock.RLock()
	defer c.lock.RUnlock()

	if c.rawClient == nil {
		return nil, ErrNilETCDV3Client
	}

	return c.rawClient.Watch(c.ctx, prefix, clientv3.WithPrefix()), nil
}

func (c *Client) watch(k string) (clientv3.WatchChan, error) {

	c.lock.RLock()
	defer c.lock.RUnlock()

	if c.rawClient == nil {
		return nil, ErrNilETCDV3Client
	}

	return c.rawClient.Watch(c.ctx, k), nil
}

func (c *Client) keepAliveKV(k string, v string) error {

	c.lock.RLock()
	defer c.lock.RUnlock()

	if c.rawClient == nil {
		return ErrNilETCDV3Client
	}

	lease, err := c.rawClient.Grant(c.ctx, int64(time.Second.Seconds()))
	if err != nil {
		return perrors.WithMessage(err, "grant lease")
	}

	keepAlive, err := c.rawClient.KeepAlive(c.ctx, lease.ID)
	if err != nil || keepAlive == nil {
		c.rawClient.Revoke(c.ctx, lease.ID)
		return perrors.WithMessage(err, "keep alive lease")
	}

	_, err = c.rawClient.Put(c.ctx, k, v, clientv3.WithLease(lease.ID))
	if err != nil {
		return perrors.WithMessage(err, "put k/v with lease")
	}
	return nil
}

// nolint
func (c *Client) Done() <-chan struct{} {
	return c.exit
}

// nolint
func (c *Client) Valid() bool {
	select {
	case <-c.exit:
		return false
	default:
	}

	c.lock.RLock()
	if c.rawClient == nil {
		c.lock.RUnlock()
		return false
	}
	c.lock.RUnlock()
	return true
}

// nolint
func (c *Client) Create(k string, v string) error {

	err := c.put(k, v)
	if err != nil {
		return perrors.WithMessagef(err, "put k/v (key: %s value %s)", k, v)
	}
	return nil
}

<<<<<<< HEAD
// Update key value ...
func (c *Client) Update(k, v string) error {
	err := c.update(k, v)
	if err != nil {
		return perrors.WithMessagef(err, "Update k/v (key: %s value %s)", k, v)
	}
	return nil
}

// Delete ...
=======
// nolint
>>>>>>> b242ae33
func (c *Client) Delete(k string) error {

	err := c.delete(k)
	if err != nil {
		return perrors.WithMessagef(err, "delete k/v (key %s)", k)
	}

	return nil
}

// RegisterTemp registers a temporary node
func (c *Client) RegisterTemp(basePath string, node string) (string, error) {

	completeKey := path.Join(basePath, node)

	err := c.keepAliveKV(completeKey, "")
	if err != nil {
		return "", perrors.WithMessagef(err, "keepalive kv (key %s)", completeKey)
	}

	return completeKey, nil
}

// GetChildrenKVList gets children kv list by @k
func (c *Client) GetChildrenKVList(k string) ([]string, []string, error) {

	kList, vList, err := c.getChildren(k)
	if err != nil {
		return nil, nil, perrors.WithMessagef(err, "get key children (key %s)", k)
	}
	return kList, vList, nil
}

// Get gets value by @k
func (c *Client) Get(k string) (string, error) {

	v, err := c.get(k)
	if err != nil {
		return "", perrors.WithMessagef(err, "get key value (key %s)", k)
	}

	return v, nil
}

// Watch watches on spec key
func (c *Client) Watch(k string) (clientv3.WatchChan, error) {

	wc, err := c.watch(k)
	if err != nil {
		return nil, perrors.WithMessagef(err, "watch prefix (key %s)", k)
	}
	return wc, nil
}

// WatchWithPrefix watches on spec prefix
func (c *Client) WatchWithPrefix(prefix string) (clientv3.WatchChan, error) {

	wc, err := c.watchWithPrefix(prefix)
	if err != nil {
		return nil, perrors.WithMessagef(err, "watch prefix (key %s)", prefix)
	}
	return wc, nil
}<|MERGE_RESOLUTION|>--- conflicted
+++ resolved
@@ -132,7 +132,6 @@
 	return nil
 }
 
-<<<<<<< HEAD
 //  NewServiceDiscoveryClient
 func NewServiceDiscoveryClient(opts ...Option) *Client {
 	options := &Options{
@@ -153,10 +152,7 @@
 	return newClient
 }
 
-// Client ...
-=======
 // Client represents etcd client Configuration
->>>>>>> b242ae33
 type Client struct {
 	lock sync.RWMutex
 
@@ -503,7 +499,6 @@
 	return nil
 }
 
-<<<<<<< HEAD
 // Update key value ...
 func (c *Client) Update(k, v string) error {
 	err := c.update(k, v)
@@ -513,10 +508,7 @@
 	return nil
 }
 
-// Delete ...
-=======
-// nolint
->>>>>>> b242ae33
+// nolint
 func (c *Client) Delete(k string) error {
 
 	err := c.delete(k)
