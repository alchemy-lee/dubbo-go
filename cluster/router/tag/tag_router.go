--- conflicted
+++ resolved
@@ -65,7 +65,6 @@
 	return c.enabled
 }
 
-<<<<<<< HEAD
 func (c *tagRouter) SetApplication(app string) {
 	c.application = app
 }
@@ -75,9 +74,7 @@
 	return routerRule
 }
 
-=======
 // Route gets a list of invoker
->>>>>>> 272ddd59
 func (c *tagRouter) Route(invokers []protocol.Invoker, url *common.URL, invocation protocol.Invocation) []protocol.Invoker {
 	if !c.isEnabled() {
 		return invokers
@@ -243,11 +240,7 @@
 	return c.priority
 }
 
-<<<<<<< HEAD
-// If there's no dynamic tag rule being set, use static tag in URL
-=======
-// filterUsingStaticTag gets a list of invoker using static tag
->>>>>>> 272ddd59
+// filterUsingStaticTag gets a list of invoker using static tag, If there's no dynamic tag rule being set, use static tag in URL
 func filterUsingStaticTag(invokers []protocol.Invoker, url *common.URL, invocation protocol.Invocation) []protocol.Invoker {
 	if tag, ok := invocation.Attachments()[constant.Tagkey]; ok {
 		result := make([]protocol.Invoker, 0, 8)
