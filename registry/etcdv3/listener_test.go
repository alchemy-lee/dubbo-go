--- conflicted
+++ resolved
@@ -18,15 +18,9 @@
 package etcdv3
 
 import (
-<<<<<<< HEAD
-	"context"
 	"os/exec"
-=======
->>>>>>> a7ae33fa
 	"testing"
 	"time"
-
-	"github.com/apache/dubbo-go/config_center"
 )
 
 import (
