--- conflicted
+++ resolved
@@ -30,8 +30,6 @@
 	return DubboRole[t]
 }
 
-<<<<<<< HEAD
-=======
 /////////////////////////////////
 // dubbo config & options
 /////////////////////////////////
@@ -40,7 +38,6 @@
 	Name() string
 }
 
->>>>>>> 7b4788ad
 type ApplicationConfig struct {
 	Organization string `yaml:"organization"  json:"organization,omitempty"`
 	Name         string `yaml:"name" json:"name,omitempty"`
@@ -50,33 +47,11 @@
 	Environment  string `yaml:"environment" json:"environment,omitempty"`
 }
 
-<<<<<<< HEAD
-type OptionInf interface {
-	OptionName() string
-}
-=======
->>>>>>> 7b4788ad
 type Options struct {
 	ApplicationConfig
 	DubboType DubboType
 }
 
-<<<<<<< HEAD
-//func (c *ApplicationConfig) ToString() string {
-//	return fmt.Sprintf("ApplicationConfig is {name:%s, version:%s, owner:%s, module:%s, organization:%s}",
-//		c.Name, c.Version, c.Owner, c.Module, c.Organization)
-//}
-
-type Option func(*Options)
-
-func (Option) OptionName() string {
-	return "Abstact option func"
-}
-
-func WithDubboType(tp DubboType) Option {
-	return func(o *Options) {
-		o.DubboType = tp
-=======
 func (o *Options) String() string {
 	return fmt.Sprintf("name:%s, version:%s, owner:%s, module:%s, organization:%s, type:%s",
 		o.Name, o.Version, o.Owner, o.Module, o.Organization, o.DubboType)
@@ -91,7 +66,6 @@
 func WithDubboType(typ DubboType) Option {
 	return func(o *Options) {
 		o.DubboType = typ
->>>>>>> 7b4788ad
 	}
 }
 
