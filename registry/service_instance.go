/*
 * Licensed to the Apache Software Foundation (ASF) under one or more
 * contributor license agreements.  See the NOTICE file distributed with
 * this work for additional information regarding copyright ownership.
 * The ASF licenses this file to You under the Apache License, Version 2.0
 * (the "License"); you may not use this file except in compliance with
 * the License.  You may obtain a copy of the License at
 *
 *     http://www.apache.org/licenses/LICENSE-2.0
 *
 * Unless required by applicable law or agreed to in writing, software
 * distributed under the License is distributed on an "AS IS" BASIS,
 * WITHOUT WARRANTIES OR CONDITIONS OF ANY KIND, either express or implied.
 * See the License for the specific language governing permissions and
 * limitations under the License.
 */

package registry

<<<<<<< HEAD
import (
	gxsort "github.com/dubbogo/gost/sort"
)

=======
// ServiceInstance is the model class of an instance of a service, which is used for service registration and discovery.
>>>>>>> b460d32f
type ServiceInstance interface {

	// GetId will return this instance's id. It should be unique.
	GetId() string

	// GetServiceName will return the serviceName
	GetServiceName() string

	// GetHost will return the hostname
	GetHost() string

	// GetPort will return the port.
	GetPort() int

	// IsEnable will return the enable status of this instance
	IsEnable() bool

	// IsHealthy will return the value represent the instance whether healthy or not
	IsHealthy() bool

	// GetMetadata will return the metadata
	GetMetadata() map[string]string
}

// DefaultServiceInstance the default implementation of ServiceInstance
// or change the ServiceInstance to be struct???
type DefaultServiceInstance struct {
	Id          string
	ServiceName string
	Host        string
	Port        int
	Enable      bool
	Healthy     bool
	Metadata    map[string]string
}

// GetId will return this instance's id. It should be unique.
func (d *DefaultServiceInstance) GetId() string {
	return d.Id
}

// GetServiceName will return the serviceName
func (d *DefaultServiceInstance) GetServiceName() string {
	return d.ServiceName
}

// GetHost will return the hostname
func (d *DefaultServiceInstance) GetHost() string {
	return d.Host
}

// GetPort will return the port.
func (d *DefaultServiceInstance) GetPort() int {
	return d.Port
}

// IsEnable will return the enable status of this instance
func (d *DefaultServiceInstance) IsEnable() bool {
	return d.Enable
}

// IsHealthy will return the value represent the instance whether healthy or not
func (d *DefaultServiceInstance) IsHealthy() bool {
	return d.Healthy
}

// GetMetadata will return the metadata, it will never return nil
func (d *DefaultServiceInstance) GetMetadata() map[string]string {
	if d.Metadata == nil {
		d.Metadata = make(map[string]string, 0)
	}
	return d.Metadata
}

// ServiceInstanceCustomizer is an extension point which allow user using custom logic to modify instance
// Be careful of priority. Usually you should use number between [100, 9000]
// other number will be thought as system reserve number
type ServiceInstanceCustomizer interface {
	gxsort.Prioritizer

	Customize(instance ServiceInstance)
}<|MERGE_RESOLUTION|>--- conflicted
+++ resolved
@@ -17,14 +17,11 @@
 
 package registry
 
-<<<<<<< HEAD
 import (
 	gxsort "github.com/dubbogo/gost/sort"
 )
 
-=======
 // ServiceInstance is the model class of an instance of a service, which is used for service registration and discovery.
->>>>>>> b460d32f
 type ServiceInstance interface {
 
 	// GetId will return this instance's id. It should be unique.
